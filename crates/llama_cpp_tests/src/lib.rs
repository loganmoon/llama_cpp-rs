--- conflicted
+++ resolved
@@ -13,13 +13,9 @@
     use tokio::select;
     use tokio::time::Instant;
 
-<<<<<<< HEAD
-    use llama_cpp::standard_sampler::Sampler;
-    use llama_cpp::{LlamaModel, LlamaParams, SessionParams};
-=======
-    use llama_cpp::standard_sampler::StandardSampler;
-    use llama_cpp::{CompletionHandle, LlamaModel, LlamaParams, SessionParams, TokensToStrings};
->>>>>>> 1c024509
+    use llama_cpp::{
+        CompletionHandle, LlamaModel, LlamaParams, Sampler, SessionParams, TokensToStrings,
+    };
 
     async fn list_models() -> Vec<String> {
         let dir = std::env::var("LLAMA_CPP_TEST_MODELS").unwrap_or_else(|_| {
@@ -102,13 +98,9 @@
                 .await
                 .unwrap();
 
-<<<<<<< HEAD
-            let mut completions = session.start_completing_with(Sampler::default(), 1024);
-=======
             let mut completions = session
-                .start_completing_with(StandardSampler::default(), 1024)
+                .start_completing_with(Sampler::default(), 1024)
                 .into_strings();
->>>>>>> 1c024509
             let timeout_by = Instant::now() + Duration::from_secs(500);
 
             println!();
